--- conflicted
+++ resolved
@@ -218,9 +218,6 @@
         os.makedirs(f'{self.workdir}/attempts', exist_ok=True)
 
         async with async_playwright() as p:
-<<<<<<< HEAD
-            browser = await p.chromium.launch(proxy={"server":"http://MYPROXYHOST:MYPROXYPORT"},args=['--disable-web-security'])  # Pass --disable-web-security to ignore CORS errors
-=======
             browser = await p.chromium.launch(
                 args=['--disable-web-security'],  # Pass --disable-web-security to ignore CORS errors
                 proxy={
@@ -230,7 +227,6 @@
                     'bypass': Config.PROXY_BYPASS_DOMAINS,
                 } if Config.PROXY_SERVER_URL else None
             )
->>>>>>> 0b6adaa5
             context = await browser.new_context(viewport=ViewportSize(
                 width=int(Config.REPORT_BASE_VIEWPORT_WIDTH),
                 height=int(Config.REPORT_BASE_VIEWPORT_WIDTH / (16/9)))
